--- conflicted
+++ resolved
@@ -8,20 +8,14 @@
 
 # Import utility functions
 from utils.db_utils import delete_item, get_item_by_id, generate_response
-<<<<<<< HEAD
+
 from utils.responser_helper import handle_exception, build_error_response # build_error_response imported
 from utils.cors import add_cors_headers
 
 logger = logging.getLogger(__name__) # Added
 logger.setLevel(logging.INFO) # Added
 
-# Local build_error_response function removed.
 
-=======
-from utils.responser_helper import handle_exception, build_error_response
-from utils.cors import add_cors_headers
-
->>>>>>> dfef2f23
 def lambda_handler(event, context):
     """
     Handle Lambda event for DELETE /appointments/{id}
@@ -68,10 +62,6 @@
     except ClientError as e:
         return handle_exception(e, request_origin)
     except Exception as e:
-<<<<<<< HEAD
+
         logger.error("Error deleting appointment: %s", e, exc_info=True) # Changed from print
         return build_error_response(500, 'Internal Server Error', 'Error deleting appointment', request_origin)
-=======
-        print(f"Error deleting appointment: {e}")
-        return handle_exception(e, request_origin)
->>>>>>> dfef2f23
