"""
Lambda function to get all appointments
"""
import os
import json
import logging # Added
from botocore.exceptions import ClientError

# Import utility functions
from utils.db_utils import query_table, generate_response
<<<<<<< HEAD
from utils.responser_helper import handle_exception, build_error_response # build_error_response imported
from utils.cors import build_cors_preflight_response, add_cors_headers

# from boto3.dynamodb.conditions import Attr # Already imported locally where needed

logger = logging.getLogger(__name__) # Added
logger.setLevel(logging.INFO) # Added

# Local build_error_response function removed.
=======
from utils.responser_helper import handle_exception, build_error_response
from utils.cors import build_cors_preflight_response, add_cors_headers
from boto3.dynamodb.conditions import Key, Attr # Ensure Key is imported
>>>>>>> dfef2f23

def lambda_handler(event, context):
    """
    Handle Lambda event for GET /appointments
    
    Args:
        event (dict): Lambda event
        context (LambdaContext): Lambda context
        
    Returns:
        dict: API Gateway response
    """
    logger.info("Received event: %s", json.dumps(event)) # Changed from print
    
    # Extract origin from request headers
    headers = event.get('headers', {})
    request_origin = headers.get('Origin') or headers.get('origin')
    
    # --- Handle CORS preflight (OPTIONS) requests ---
    if event.get('httpMethod', '').upper() == 'OPTIONS':
        return build_cors_preflight_response(request_origin)

    table_name = os.environ.get('APPOINTMENTS_TABLE')
    if not table_name:
        return build_error_response(500, 'Configuration Error', 'Appointments table name not configured', request_origin)
    
    try:
        # Get query parameters
        query_params = event.get('queryStringParameters', {}) or {}
        kwargs = {} # Initialize kwargs for query_table

        # GSI usage
        if 'patientId' in query_params:
            kwargs['IndexName'] = 'PatientIdIndex'
            kwargs['KeyConditionExpression'] = Key('patientId').eq(query_params['patientId'])
        elif 'doctorId' in query_params:
            kwargs['IndexName'] = 'DoctorIdIndex'
            kwargs['KeyConditionExpression'] = Key('doctorId').eq(query_params['doctorId'])

        # Building FilterExpression for remaining parameters
        filter_expressions = []
        
        # Create a mutable copy of query_params to remove keys used in GSI
        active_query_params = dict(query_params)

        if 'patientId' in active_query_params and kwargs.get('IndexName') == 'PatientIdIndex':
            del active_query_params['patientId']
        if 'doctorId' in active_query_params and kwargs.get('IndexName') == 'DoctorIdIndex':
            del active_query_params['doctorId']

        # Now build filter_expressions from active_query_params
        if 'date' in active_query_params:
            filter_expressions.append(Attr('date').eq(active_query_params['date']))
        if 'status' in active_query_params:
            filter_expressions.append(Attr('status').eq(active_query_params['status']))
        # Add other potential filterable fields here if needed
        
        if filter_expressions:
            combined_filter_expr = filter_expressions[0]
            for expr in filter_expressions[1:]:
                combined_filter_expr = combined_filter_expr & expr
            kwargs['FilterExpression'] = combined_filter_expr

        appointments = query_table(table_name, **kwargs)
        
        response = generate_response(200, appointments)
        add_cors_headers(response, request_origin)
        return response
    
    except ClientError as e:
        return handle_exception(e, request_origin)
    except Exception as e:
<<<<<<< HEAD
        logger.error("Error fetching appointments: %s", e, exc_info=True) # Changed from print
        return build_error_response(500, 'Internal Server Error', 'Error fetching appointments', request_origin)
=======
        print(f"Error fetching appointments: {e}")
        return handle_exception(e, request_origin)
>>>>>>> dfef2f23
<|MERGE_RESOLUTION|>--- conflicted
+++ resolved
@@ -8,7 +8,6 @@
 
 # Import utility functions
 from utils.db_utils import query_table, generate_response
-<<<<<<< HEAD
 from utils.responser_helper import handle_exception, build_error_response # build_error_response imported
 from utils.cors import build_cors_preflight_response, add_cors_headers
 
@@ -18,11 +17,7 @@
 logger.setLevel(logging.INFO) # Added
 
 # Local build_error_response function removed.
-=======
-from utils.responser_helper import handle_exception, build_error_response
-from utils.cors import build_cors_preflight_response, add_cors_headers
-from boto3.dynamodb.conditions import Key, Attr # Ensure Key is imported
->>>>>>> dfef2f23
+
 
 def lambda_handler(event, context):
     """
@@ -95,10 +90,6 @@
     except ClientError as e:
         return handle_exception(e, request_origin)
     except Exception as e:
-<<<<<<< HEAD
+
         logger.error("Error fetching appointments: %s", e, exc_info=True) # Changed from print
         return build_error_response(500, 'Internal Server Error', 'Error fetching appointments', request_origin)
-=======
-        print(f"Error fetching appointments: {e}")
-        return handle_exception(e, request_origin)
->>>>>>> dfef2f23
