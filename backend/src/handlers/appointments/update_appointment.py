"""
Lambda function to update an appointment
"""
import os
import logging # Added
import json
from datetime import datetime # Added
from botocore.exceptions import ClientError

# Import utility functions
from utils.db_utils import get_item_by_id, update_item, generate_response
<<<<<<< HEAD
from utils.responser_helper import handle_exception # Assuming this is used or build_error_response is self-contained
from utils.cors import add_cors_headers

logger = logging.getLogger(__name__) # Added
logger.setLevel(logging.INFO) # Added

def build_error_response(status_code, error_type, message, request_origin=None):
    """Build standardized error response with CORS headers"""
    response = {
        'statusCode': status_code,
        'body': json.dumps({
            'error': error_type,
            'message': message
        })
    }
    add_cors_headers(response, request_origin)
    return response

=======
from utils.responser_helper import handle_exception, build_error_response
from utils.cors import add_cors_headers

>>>>>>> dfef2f23
def lambda_handler(event, context):
    """
    Handle Lambda event for PUT /appointments/{id}
    
    Args:
        event (dict): Lambda event
        context (LambdaContext): Lambda context
        
    Returns:
        dict: API Gateway response
    """
    logger.info("Received event: %s", json.dumps(event)) # Changed from print to logger.info
    
    # Extract origin from request headers
    headers = event.get('headers', {})
    request_origin = headers.get('Origin') or headers.get('origin')
    
    table_name = os.environ.get('APPOINTMENTS_TABLE')
    if not table_name:
        return build_error_response(500, 'Configuration Error', 'Appointments table name not configured', request_origin)
    
    # Get appointment ID from path parameters
    appointment_id = event.get('pathParameters', {}).get('id')
    if not appointment_id:
        return build_error_response(400, 'Validation Error', 'Missing appointment ID', request_origin)
    
    try:
        # Parse request body
        body = json.loads(event.get('body', '{}'))
        
        # Get existing appointment
        existing_appointment = get_item_by_id(table_name, appointment_id)
        
        if not existing_appointment:
            return build_error_response(404, 'Not Found', f'Appointment with ID {appointment_id} not found', request_origin)
        
        # Validate date format if 'date' is in body
        if 'date' in body:
            try:
                datetime.strptime(body['date'], '%Y-%m-%d')
            except ValueError:
                return build_error_response(400, 'Validation Error', 'Invalid date format. Expected YYYY-MM-DD.', request_origin)

        # Validate time format if 'startTime' or 'endTime' is in body
        if 'startTime' in body or 'endTime' in body:
            try:
                if 'startTime' in body:
                    datetime.strptime(body['startTime'], '%H:%M')
                if 'endTime' in body:
                    datetime.strptime(body['endTime'], '%H:%M')
            except ValueError:
                return build_error_response(400, 'Validation Error', 'Invalid time format. Expected HH:MM.', request_origin)

        # Ensure endTime is after startTime if both are present and valid
        # This logic needs to handle cases where one might be in existing_appointment and the other in body
        current_startTime_str = existing_appointment.get('startTime')
        current_endTime_str = existing_appointment.get('endTime')

        new_startTime_str = body.get('startTime', current_startTime_str)
        new_endTime_str = body.get('endTime', current_endTime_str)

        # Proceed with this check only if both times are available (either from existing or new)
        # and at least one of them is being updated to ensure this validation is relevant to the update.
        if ('startTime' in body or 'endTime' in body) and new_startTime_str and new_endTime_str:
            try:
                # Validate format again here in case only one was provided and the other is from DB
                # This implicitly assumes stored times are valid; ideally, they are.
                # If one is provided in body, it's already validated above. If not, it's from DB.
                new_startTime_dt = datetime.strptime(new_startTime_str, '%H:%M')
                new_endTime_dt = datetime.strptime(new_endTime_str, '%H:%M')
                if new_endTime_dt <= new_startTime_dt:
                    return build_error_response(400, 'Validation Error', 'End time must be after start time.', request_origin)
            except ValueError: # Should not happen if stored data is valid and body data was validated
                 return build_error_response(400, 'Validation Error', 'Invalid time format for comparison (startTime/endTime).', request_origin)

        # Fields that can be updated
        updatable_fields = [
            'patientId', 'doctorId', 'date', 'startTime', 'endTime',
            'type', 'status', 'notes', 'reason', 'services'
        ]
        
        # Create updates dictionary with only provided fields
        updates = {}
        for field in updatable_fields:
            if field in body:
                updates[field] = body[field]

        if not updates:
            return build_error_response(400, 'Validation Error', 'No valid fields provided for update.', request_origin)
        
        # Update appointment
        updated_appointment = update_item(table_name, appointment_id, updates)
        
        response = generate_response(200, updated_appointment)
        add_cors_headers(response, request_origin)
        return response
    
    except ClientError as e:
        return handle_exception(e, request_origin)
    except Exception as e:
<<<<<<< HEAD
        logger.error("Error updating appointment: %s", e, exc_info=True) # Changed from print to logger.error
        return build_error_response(500, 'Internal Server Error', 'Error updating appointment', request_origin)
=======
        print(f"Error updating appointment: {e}")
        return handle_exception(e, request_origin)
>>>>>>> dfef2f23
<|MERGE_RESOLUTION|>--- conflicted
+++ resolved
@@ -9,7 +9,7 @@
 
 # Import utility functions
 from utils.db_utils import get_item_by_id, update_item, generate_response
-<<<<<<< HEAD
+
 from utils.responser_helper import handle_exception # Assuming this is used or build_error_response is self-contained
 from utils.cors import add_cors_headers
 
@@ -28,11 +28,6 @@
     add_cors_headers(response, request_origin)
     return response
 
-=======
-from utils.responser_helper import handle_exception, build_error_response
-from utils.cors import add_cors_headers
-
->>>>>>> dfef2f23
 def lambda_handler(event, context):
     """
     Handle Lambda event for PUT /appointments/{id}
@@ -133,10 +128,6 @@
     except ClientError as e:
         return handle_exception(e, request_origin)
     except Exception as e:
-<<<<<<< HEAD
+
         logger.error("Error updating appointment: %s", e, exc_info=True) # Changed from print to logger.error
         return build_error_response(500, 'Internal Server Error', 'Error updating appointment', request_origin)
-=======
-        print(f"Error updating appointment: {e}")
-        return handle_exception(e, request_origin)
->>>>>>> dfef2f23
