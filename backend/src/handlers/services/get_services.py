--- conflicted
+++ resolved
@@ -6,19 +6,10 @@
 import logging
 from botocore.exceptions import ClientError
 
-# Import utility functions
 from utils.db_utils import query_table, generate_response
 from utils.responser_helper import handle_exception
-<<<<<<< HEAD
-from response_utils import add_cors_headers # New import from Lambda layer
-=======
+from response_utils import add_cors_headers 
 
-from response_utils import add_cors_headers # New import from Lambda layer
-
-from utils.response_utils import add_cors_headers
-
->>>>>>> 8341d842
-# from utils.cors import build_cors_preflight_response # This will be removed
 
 def lambda_handler(event, context):
     """
@@ -39,20 +30,15 @@
     table_name = os.environ.get('SERVICES_TABLE')
     if not table_name:
         logger.error('Services table name not configured')
-<<<<<<< HEAD
-=======
 
->>>>>>> 8341d842
         # Apply add_cors_headers to error responses
         response = generate_response(500, {'message': 'Services table name not configured'})
         if 'headers' not in response or response['headers'] is None:
             response['headers'] = {}
-<<<<<<< HEAD
-=======
+
 
         response = generate_response(500, {'message': 'Services table name not configured'})
 
->>>>>>> 8341d842
         response['headers'] = add_cors_headers(event, response.get('headers', {}))
         return response
     
@@ -92,38 +78,28 @@
         
         response = generate_response(200, services)
         
-        # Add CORS headers to response
-<<<<<<< HEAD
-        if 'headers' not in response or response['headers'] is None:
-            response['headers'] = {}
-=======
 
         if 'headers' not in response or response['headers'] is None:
             response['headers'] = {}
 
 
->>>>>>> 8341d842
+
         response['headers'] = add_cors_headers(event, response.get('headers', {}))
         return response
     
     except ClientError as e:
-<<<<<<< HEAD
+
         logger.error(f"ClientError: {e}", exc_info=True)
         # Apply add_cors_headers to error responses from handle_exception
         response = handle_exception(e) 
         if 'headers' not in response or response['headers'] is None:
             response['headers'] = {}
-=======
 
-        # Apply add_cors_headers to error responses from handle_exception
-        response = handle_exception(e) 
-        if 'headers' not in response or response['headers'] is None:
-            response['headers'] = {}
 
         # Assuming handle_exception returns a response dictionary
         response = handle_exception(e) 
 
->>>>>>> 8341d842
+
         response['headers'] = add_cors_headers(event, response.get('headers', {}))
         return response
     except Exception as e:
@@ -134,15 +110,12 @@
             'error': str(e)
         })
         # Add CORS headers even to error responses
-<<<<<<< HEAD
-        if 'headers' not in error_response or error_response['headers'] is None:
-            error_response['headers'] = {}
-=======
 
         if 'headers' not in error_response or error_response['headers'] is None:
             error_response['headers'] = {}
 
 
->>>>>>> 8341d842
+
+
         error_response['headers'] = add_cors_headers(event, error_response.get('headers', {}))
         return error_response